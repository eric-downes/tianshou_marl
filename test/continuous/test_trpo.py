--- conflicted
+++ resolved
@@ -143,7 +143,6 @@
     def stop_fn(mean_rewards: float) -> bool:
         return mean_rewards >= args.reward_threshold
 
-<<<<<<< HEAD
     # train
     result = algorithm.run_training(
         OnPolicyTrainerParams(
@@ -161,23 +160,6 @@
             test_in_train=True,
         )
     )
-    assert stop_fn(result.best_reward)
-=======
-    # trainer
-    result = OnpolicyTrainer(
-        policy=policy,
-        train_collector=train_collector,
-        test_collector=test_collector,
-        max_epoch=args.epoch,
-        step_per_epoch=args.step_per_epoch,
-        repeat_per_collect=args.repeat_per_collect,
-        episode_per_test=args.test_num,
-        batch_size=args.batch_size,
-        step_per_collect=args.step_per_collect,
-        stop_fn=stop_fn,
-        save_best_fn=save_best_fn,
-        logger=logger,
-    ).run()
 
     if enable_assertions:
         assert stop_fn(result.best_reward)
@@ -185,5 +167,4 @@
 
 def test_trpo_determinism():
     main_fn = lambda args: test_trpo(args, enable_assertions=False)
-    AlgorithmDeterminismTest("continuous_trpo", main_fn, get_args()).run()
->>>>>>> c05294fd
+    AlgorithmDeterminismTest("continuous_trpo", main_fn, get_args()).run()