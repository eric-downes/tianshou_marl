import argparse
import os
<<<<<<< HEAD
=======
from test.determinism_test import AlgorithmDeterminismTest
>>>>>>> c05294fd

import gymnasium as gym
import numpy as np
import torch
from torch.utils.tensorboard import SummaryWriter

from tianshou.data import Collector, CollectStats, VectorReplayBuffer
from tianshou.env import DummyVectorEnv
from tianshou.exploration import GaussianNoise
from tianshou.policy import TD3
from tianshou.policy.base import Algorithm
from tianshou.policy.modelfree.ddpg import ContinuousDeterministicPolicy
from tianshou.policy.optim import AdamOptimizerFactory
from tianshou.trainer.base import OffPolicyTrainerParams
from tianshou.utils import TensorboardLogger
from tianshou.utils.net.common import Net
from tianshou.utils.net.continuous import ContinuousActorDeterministic, ContinuousCritic
from tianshou.utils.space_info import SpaceInfo


def get_args() -> argparse.Namespace:
    parser = argparse.ArgumentParser()
    parser.add_argument("--task", type=str, default="Pendulum-v1")
    parser.add_argument("--reward-threshold", type=float, default=None)
    parser.add_argument("--seed", type=int, default=1)
    parser.add_argument("--buffer-size", type=int, default=20000)
    parser.add_argument("--actor-lr", type=float, default=1e-4)
    parser.add_argument("--critic-lr", type=float, default=1e-3)
    parser.add_argument("--gamma", type=float, default=0.99)
    parser.add_argument("--tau", type=float, default=0.005)
    parser.add_argument("--exploration-noise", type=float, default=0.1)
    parser.add_argument("--policy-noise", type=float, default=0.2)
    parser.add_argument("--noise-clip", type=float, default=0.5)
    parser.add_argument("--update-actor-freq", type=int, default=2)
    parser.add_argument("--epoch", type=int, default=5)
    parser.add_argument("--step-per-epoch", type=int, default=20000)
    parser.add_argument("--step-per-collect", type=int, default=8)
    parser.add_argument("--update-per-step", type=float, default=0.125)
    parser.add_argument("--batch-size", type=int, default=128)
    parser.add_argument("--hidden-sizes", type=int, nargs="*", default=[128, 128])
    parser.add_argument("--training-num", type=int, default=8)
    parser.add_argument("--test-num", type=int, default=100)
    parser.add_argument("--logdir", type=str, default="log")
    parser.add_argument("--render", type=float, default=0.0)
    parser.add_argument("--n-step", type=int, default=3)
    parser.add_argument(
        "--device",
        type=str,
        default="cuda" if torch.cuda.is_available() else "cpu",
    )
    return parser.parse_known_args()[0]


def test_td3(args: argparse.Namespace = get_args(), enable_assertions: bool = True) -> None:
    env = gym.make(args.task)
    space_info = SpaceInfo.from_env(env)
    args.state_shape = space_info.observation_info.obs_shape
    args.action_shape = space_info.action_info.action_shape
    args.max_action = space_info.action_info.max_action
    if args.reward_threshold is None:
        default_reward_threshold = {"Pendulum-v0": -250, "Pendulum-v1": -250}
        args.reward_threshold = default_reward_threshold.get(
            args.task,
            env.spec.reward_threshold if env.spec else None,
        )
    # you can also use tianshou.env.SubprocVectorEnv
    # train_envs = gym.make(args.task)
    train_envs = DummyVectorEnv([lambda: gym.make(args.task) for _ in range(args.training_num)])
    # test_envs = gym.make(args.task)
    test_envs = DummyVectorEnv([lambda: gym.make(args.task) for _ in range(args.test_num)])
    # seed
    np.random.seed(args.seed)
    torch.manual_seed(args.seed)
    train_envs.seed(args.seed)
    test_envs.seed(args.seed)
    # model
    net = Net(state_shape=args.state_shape, hidden_sizes=args.hidden_sizes)
    actor = ContinuousActorDeterministic(
        preprocess_net=net, action_shape=args.action_shape, max_action=args.max_action
    ).to(
        args.device,
    )
    actor_optim = AdamOptimizerFactory(lr=args.actor_lr)
    net_c1 = Net(
        state_shape=args.state_shape,
        action_shape=args.action_shape,
        hidden_sizes=args.hidden_sizes,
        concat=True,
    )
    critic1 = ContinuousCritic(preprocess_net=net_c1).to(args.device)
    critic1_optim = AdamOptimizerFactory(lr=args.critic_lr)
    net_c2 = Net(
        state_shape=args.state_shape,
        action_shape=args.action_shape,
        hidden_sizes=args.hidden_sizes,
        concat=True,
    )
    critic2 = ContinuousCritic(preprocess_net=net_c2).to(args.device)
    critic2_optim = AdamOptimizerFactory(lr=args.critic_lr)
    policy = ContinuousDeterministicPolicy(
        actor=actor,
        action_space=env.action_space,
        exploration_noise=GaussianNoise(sigma=args.exploration_noise),
    )
    algorithm: TD3 = TD3(
        policy=policy,
        policy_optim=actor_optim,
        critic=critic1,
        critic_optim=critic1_optim,
        critic2=critic2,
        critic2_optim=critic2_optim,
        tau=args.tau,
        gamma=args.gamma,
        policy_noise=args.policy_noise,
        update_actor_freq=args.update_actor_freq,
        noise_clip=args.noise_clip,
        estimation_step=args.n_step,
    )
    # collector
    train_collector = Collector[CollectStats](
        algorithm,
        train_envs,
        VectorReplayBuffer(args.buffer_size, len(train_envs)),
        exploration_noise=True,
    )
    test_collector = Collector[CollectStats](algorithm, test_envs)
    # train_collector.collect(n_step=args.buffer_size)
    # log
    log_path = os.path.join(args.logdir, args.task, "td3")
    writer = SummaryWriter(log_path)
    logger = TensorboardLogger(writer)

    def save_best_fn(policy: Algorithm) -> None:
        torch.save(policy.state_dict(), os.path.join(log_path, "policy.pth"))

    def stop_fn(mean_rewards: float) -> bool:
        return mean_rewards >= args.reward_threshold

<<<<<<< HEAD
    # train
    result = algorithm.run_training(
        OffPolicyTrainerParams(
            train_collector=train_collector,
            test_collector=test_collector,
            max_epoch=args.epoch,
            step_per_epoch=args.step_per_epoch,
            step_per_collect=args.step_per_collect,
            episode_per_test=args.test_num,
            batch_size=args.batch_size,
            update_per_step=args.update_per_step,
            stop_fn=stop_fn,
            save_best_fn=save_best_fn,
            logger=logger,
            test_in_train=True,
        )
    )

    assert stop_fn(result.best_reward)
=======
    # Iterator trainer
    result = OffpolicyTrainer(
        policy=policy,
        train_collector=train_collector,
        test_collector=test_collector,
        max_epoch=args.epoch,
        step_per_epoch=args.step_per_epoch,
        step_per_collect=args.step_per_collect,
        episode_per_test=args.test_num,
        batch_size=args.batch_size,
        update_per_step=args.update_per_step,
        stop_fn=stop_fn,
        save_best_fn=save_best_fn,
        logger=logger,
    ).run()

    if enable_assertions:
        assert stop_fn(result.best_reward)


def test_td3_determinism():
    main_fn = lambda args: test_td3(args, enable_assertions=False)
    AlgorithmDeterminismTest("continuous_td3", main_fn, get_args()).run()
>>>>>>> c05294fd
<|MERGE_RESOLUTION|>--- conflicted
+++ resolved
@@ -1,9 +1,6 @@
 import argparse
 import os
-<<<<<<< HEAD
-=======
 from test.determinism_test import AlgorithmDeterminismTest
->>>>>>> c05294fd
 
 import gymnasium as gym
 import numpy as np
@@ -142,7 +139,6 @@
     def stop_fn(mean_rewards: float) -> bool:
         return mean_rewards >= args.reward_threshold
 
-<<<<<<< HEAD
     # train
     result = algorithm.run_training(
         OffPolicyTrainerParams(
@@ -161,29 +157,10 @@
         )
     )
 
-    assert stop_fn(result.best_reward)
-=======
-    # Iterator trainer
-    result = OffpolicyTrainer(
-        policy=policy,
-        train_collector=train_collector,
-        test_collector=test_collector,
-        max_epoch=args.epoch,
-        step_per_epoch=args.step_per_epoch,
-        step_per_collect=args.step_per_collect,
-        episode_per_test=args.test_num,
-        batch_size=args.batch_size,
-        update_per_step=args.update_per_step,
-        stop_fn=stop_fn,
-        save_best_fn=save_best_fn,
-        logger=logger,
-    ).run()
-
     if enable_assertions:
         assert stop_fn(result.best_reward)
 
 
 def test_td3_determinism():
     main_fn = lambda args: test_td3(args, enable_assertions=False)
-    AlgorithmDeterminismTest("continuous_td3", main_fn, get_args()).run()
->>>>>>> c05294fd
+    AlgorithmDeterminismTest("continuous_td3", main_fn, get_args()).run()