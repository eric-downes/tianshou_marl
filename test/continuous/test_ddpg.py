--- conflicted
+++ resolved
@@ -124,7 +124,6 @@
         return mean_rewards >= args.reward_threshold
 
     # trainer
-<<<<<<< HEAD
     result = algorithm.run_training(
         OffPolicyTrainerParams(
             train_collector=train_collector,
@@ -141,22 +140,6 @@
             test_in_train=True,
         )
     )
-    assert stop_fn(result.best_reward)
-=======
-    result = OffpolicyTrainer(
-        policy=policy,
-        train_collector=train_collector,
-        test_collector=test_collector,
-        max_epoch=args.epoch,
-        step_per_epoch=args.step_per_epoch,
-        step_per_collect=args.step_per_collect,
-        episode_per_test=args.test_num,
-        batch_size=args.batch_size,
-        update_per_step=args.update_per_step,
-        stop_fn=stop_fn,
-        save_best_fn=save_best_fn,
-        logger=logger,
-    ).run()
 
     if enable_assertions:
         assert stop_fn(result.best_reward)
@@ -164,5 +147,4 @@
 
 def test_ddpg_determinism():
     main_fn = lambda args: test_ddpg(args, enable_assertions=False)
-    AlgorithmDeterminismTest("continuous_ddpg", main_fn, get_args()).run()
->>>>>>> c05294fd
+    AlgorithmDeterminismTest("continuous_ddpg", main_fn, get_args()).run()