import argparse
import os
import pickle
from test.determinism_test import AlgorithmDeterminismTest
from test.offline.gather_cartpole_data import expert_file_name, gather_data

import gymnasium as gym
import numpy as np
import torch
from torch.utils.tensorboard import SummaryWriter

from tianshou.data import (
    Collector,
    CollectStats,
    PrioritizedVectorReplayBuffer,
    VectorReplayBuffer,
)
from tianshou.env import DummyVectorEnv
from tianshou.policy import Algorithm, DiscreteCRR
from tianshou.policy.modelfree.pg import DiscreteActorPolicy
from tianshou.policy.optim import AdamOptimizerFactory
from tianshou.trainer import OfflineTrainerParams
from tianshou.utils import TensorboardLogger
from tianshou.utils.net.common import Net
from tianshou.utils.net.discrete import DiscreteActor, DiscreteCritic
from tianshou.utils.space_info import SpaceInfo


def get_args() -> argparse.Namespace:
    parser = argparse.ArgumentParser()
    parser.add_argument("--task", type=str, default="CartPole-v1")
    parser.add_argument("--reward-threshold", type=float, default=None)
    parser.add_argument("--seed", type=int, default=1626)
    parser.add_argument("--lr", type=float, default=7e-4)
    parser.add_argument("--gamma", type=float, default=0.99)
    parser.add_argument("--n-step", type=int, default=3)
    parser.add_argument("--target-update-freq", type=int, default=320)
    parser.add_argument("--epoch", type=int, default=5)
    parser.add_argument("--step-per-epoch", type=int, default=1000)
    parser.add_argument("--batch-size", type=int, default=64)
    parser.add_argument("--hidden-sizes", type=int, nargs="*", default=[64, 64])
    parser.add_argument("--test-num", type=int, default=100)
    parser.add_argument("--logdir", type=str, default="log")
    parser.add_argument("--render", type=float, default=0.0)
    parser.add_argument("--load-buffer-name", type=str, default=expert_file_name())
    parser.add_argument(
        "--device",
        type=str,
        default="cuda" if torch.cuda.is_available() else "cpu",
    )
    return parser.parse_known_args()[0]


def test_discrete_crr(
    args: argparse.Namespace = get_args(),
    enable_assertions: bool = True,
) -> None:
    # envs
    env = gym.make(args.task)
    assert isinstance(env.action_space, gym.spaces.Discrete)
    space_info = SpaceInfo.from_env(env)
    args.state_shape = space_info.observation_info.obs_shape
    args.action_shape = space_info.action_info.action_shape
    if args.reward_threshold is None:
        default_reward_threshold = {"CartPole-v1": 180}
        args.reward_threshold = default_reward_threshold.get(
            args.task,
            env.spec.reward_threshold if env.spec else None,
        )
    test_envs = DummyVectorEnv([lambda: gym.make(args.task) for _ in range(args.test_num)])

    # seed
    np.random.seed(args.seed)
    torch.manual_seed(args.seed)
    test_envs.seed(args.seed)

    # model and algorithm
    net = Net(state_shape=args.state_shape, action_shape=args.hidden_sizes[0])
    actor = DiscreteActor(
        preprocess_net=net,
        action_shape=args.action_shape,
        hidden_sizes=args.hidden_sizes,
        softmax_output=False,
    )
    action_dim = space_info.action_info.action_dim
    critic = DiscreteCritic(
        preprocess_net=net,
        hidden_sizes=args.hidden_sizes,
        last_size=action_dim,
    )
    optim = AdamOptimizerFactory(lr=args.lr)
    policy = DiscreteActorPolicy(
        actor=actor,
        action_space=env.action_space,
    )
    algorithm: DiscreteCRR = DiscreteCRR(
        policy=policy,
        critic=critic,
        optim=optim,
        gamma=args.gamma,
        target_update_freq=args.target_update_freq,
    ).to(args.device)

    # buffer
    buffer: VectorReplayBuffer | PrioritizedVectorReplayBuffer
    if os.path.exists(args.load_buffer_name) and os.path.isfile(args.load_buffer_name):
        if args.load_buffer_name.endswith(".hdf5"):
            buffer = VectorReplayBuffer.load_hdf5(args.load_buffer_name)
        else:
            with open(args.load_buffer_name, "rb") as f:
                buffer = pickle.load(f)
    else:
        buffer = gather_data()

    # collector
    test_collector = Collector[CollectStats](algorithm, test_envs, exploration_noise=True)

    log_path = os.path.join(args.logdir, args.task, "discrete_crr")
    writer = SummaryWriter(log_path)
    logger = TensorboardLogger(writer)

    def save_best_fn(policy: Algorithm) -> None:
        torch.save(policy.state_dict(), os.path.join(log_path, "policy.pth"))

    def stop_fn(mean_rewards: float) -> bool:
        return mean_rewards >= args.reward_threshold

<<<<<<< HEAD
    # train
    result = algorithm.run_training(
        OfflineTrainerParams(
            buffer=buffer,
            test_collector=test_collector,
            max_epoch=args.epoch,
            step_per_epoch=args.update_per_epoch,
            episode_per_test=args.test_num,
            batch_size=args.batch_size,
            stop_fn=stop_fn,
            save_best_fn=save_best_fn,
            logger=logger,
        )
    )
=======
    result = OfflineTrainer(
        policy=policy,
        buffer=buffer,
        test_collector=test_collector,
        max_epoch=args.epoch,
        step_per_epoch=args.step_per_epoch,
        episode_per_test=args.test_num,
        batch_size=args.batch_size,
        stop_fn=stop_fn,
        save_best_fn=save_best_fn,
        logger=logger,
    ).run()
>>>>>>> c05294fd

    if enable_assertions:
        assert stop_fn(result.best_reward)


def test_discrete_crr_determinism() -> None:
    main_fn = lambda args: test_discrete_crr(args, enable_assertions=False)
    AlgorithmDeterminismTest("offline_discrete_crr", main_fn, get_args(), is_offline=True).run()<|MERGE_RESOLUTION|>--- conflicted
+++ resolved
@@ -125,14 +125,13 @@
     def stop_fn(mean_rewards: float) -> bool:
         return mean_rewards >= args.reward_threshold
 
-<<<<<<< HEAD
     # train
     result = algorithm.run_training(
         OfflineTrainerParams(
             buffer=buffer,
             test_collector=test_collector,
             max_epoch=args.epoch,
-            step_per_epoch=args.update_per_epoch,
+            step_per_epoch=args.step_per_epoch,
             episode_per_test=args.test_num,
             batch_size=args.batch_size,
             stop_fn=stop_fn,
@@ -140,20 +139,6 @@
             logger=logger,
         )
     )
-=======
-    result = OfflineTrainer(
-        policy=policy,
-        buffer=buffer,
-        test_collector=test_collector,
-        max_epoch=args.epoch,
-        step_per_epoch=args.step_per_epoch,
-        episode_per_test=args.test_num,
-        batch_size=args.batch_size,
-        stop_fn=stop_fn,
-        save_best_fn=save_best_fn,
-        logger=logger,
-    ).run()
->>>>>>> c05294fd
 
     if enable_assertions:
         assert stop_fn(result.best_reward)
