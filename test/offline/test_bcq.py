import argparse
import datetime
import os
import pickle
from test.determinism_test import AlgorithmDeterminismTest
from test.offline.gather_pendulum_data import expert_file_name, gather_data

import gymnasium as gym
import numpy as np
import torch
from torch.utils.tensorboard import SummaryWriter

from tianshou.data import Collector, CollectStats, VectorReplayBuffer
from tianshou.env import DummyVectorEnv
from tianshou.policy import BCQ, Algorithm
from tianshou.policy.imitation.bcq import BCQPolicy
from tianshou.policy.optim import AdamOptimizerFactory
from tianshou.trainer.base import OfflineTrainerParams
from tianshou.utils import TensorboardLogger
from tianshou.utils.net.common import MLP, Net
from tianshou.utils.net.continuous import VAE, ContinuousCritic, Perturbation
from tianshou.utils.space_info import SpaceInfo


def get_args() -> argparse.Namespace:
    parser = argparse.ArgumentParser()
    parser.add_argument("--task", type=str, default="Pendulum-v1")
    parser.add_argument("--reward-threshold", type=float, default=None)
    parser.add_argument("--seed", type=int, default=0)
    parser.add_argument("--hidden-sizes", type=int, nargs="*", default=[64])
    parser.add_argument("--actor-lr", type=float, default=1e-3)
    parser.add_argument("--critic-lr", type=float, default=1e-3)
    parser.add_argument("--epoch", type=int, default=5)
    parser.add_argument("--step-per-epoch", type=int, default=500)
    parser.add_argument("--batch-size", type=int, default=32)
    parser.add_argument("--test-num", type=int, default=10)
    parser.add_argument("--logdir", type=str, default="log")
    parser.add_argument("--render", type=float, default=1 / 35)

    parser.add_argument("--vae-hidden-sizes", type=int, nargs="*", default=[32, 32])
    # default to 2 * action_dim
    parser.add_argument("--latent_dim", type=int, default=None)
    parser.add_argument("--gamma", default=0.99)
    parser.add_argument("--tau", default=0.005)
    # Weighting for Clipped Double Q-learning in BCQ
    parser.add_argument("--lmbda", default=0.75)
    # Max perturbation hyper-parameter for BCQ
    parser.add_argument("--phi", default=0.05)
    parser.add_argument(
        "--device",
        type=str,
        default="cuda" if torch.cuda.is_available() else "cpu",
    )
    parser.add_argument("--resume-path", type=str, default=None)
    parser.add_argument(
        "--watch",
        default=False,
        action="store_true",
        help="watch the play of pre-trained policy only",
    )
    parser.add_argument("--load-buffer-name", type=str, default=expert_file_name())
    parser.add_argument("--show-progress", action="store_true")
    return parser.parse_known_args()[0]


def test_bcq(args: argparse.Namespace = get_args(), enable_assertions: bool = True) -> None:
    if os.path.exists(args.load_buffer_name) and os.path.isfile(args.load_buffer_name):
        if args.load_buffer_name.endswith(".hdf5"):
            buffer = VectorReplayBuffer.load_hdf5(args.load_buffer_name)
        else:
            with open(args.load_buffer_name, "rb") as f:
                buffer = pickle.load(f)
    else:
        buffer = gather_data()
    env = gym.make(args.task)

    space_info = SpaceInfo.from_env(env)

    args.state_shape = space_info.observation_info.obs_shape
    args.action_shape = space_info.action_info.action_shape
    args.max_action = space_info.action_info.max_action
    args.state_dim = space_info.observation_info.obs_dim
    args.action_dim = space_info.action_info.action_dim

    if args.reward_threshold is None:
        # too low?
        default_reward_threshold = {"Pendulum-v0": -1100, "Pendulum-v1": -1100}
        args.reward_threshold = default_reward_threshold.get(
            args.task,
            env.spec.reward_threshold if env.spec else None,
        )

    # test_envs = gym.make(args.task)
    test_envs = DummyVectorEnv([lambda: gym.make(args.task) for _ in range(args.test_num)])

    # seed
    np.random.seed(args.seed)
    torch.manual_seed(args.seed)
    test_envs.seed(args.seed)

    # perturbation network
    net_a = MLP(
        input_dim=args.state_dim + args.action_dim,
        output_dim=args.action_dim,
        hidden_sizes=args.hidden_sizes,
    )
    actor = Perturbation(preprocess_net=net_a, max_action=args.max_action, phi=args.phi).to(
        args.device,
    )
    actor_optim = AdamOptimizerFactory(lr=args.actor_lr)

    net_c = Net(
        state_shape=args.state_shape,
        action_shape=args.action_shape,
        hidden_sizes=args.hidden_sizes,
        concat=True,
    )
    critic = ContinuousCritic(preprocess_net=net_c).to(args.device)
    critic_optim = AdamOptimizerFactory(lr=args.critic_lr)

    # vae
    # output_dim = 0, so the last Module in the encoder is ReLU
    vae_encoder = MLP(
        input_dim=args.state_dim + args.action_dim,
        hidden_sizes=args.vae_hidden_sizes,
    )
    if not args.latent_dim:
        args.latent_dim = args.action_dim * 2
    vae_decoder = MLP(
        input_dim=args.state_dim + args.latent_dim,
        output_dim=args.action_dim,
        hidden_sizes=args.vae_hidden_sizes,
    )
    vae = VAE(
        encoder=vae_encoder,
        decoder=vae_decoder,
        hidden_dim=args.vae_hidden_sizes[-1],
        latent_dim=args.latent_dim,
        max_action=args.max_action,
    ).to(args.device)
    vae_optim = AdamOptimizerFactory()

    policy = BCQPolicy(
        actor_perturbation=actor,
        critic=critic,
        vae=vae,
        action_space=env.action_space,
    )
    algorithm = BCQ(
        policy=policy,
        actor_perturbation_optim=actor_optim,
        critic_optim=critic_optim,
        vae_optim=vae_optim,
        gamma=args.gamma,
        tau=args.tau,
        lmbda=args.lmbda,
    ).to(args.device)

    # load a previous policy
    if args.resume_path:
        algorithm.load_state_dict(torch.load(args.resume_path, map_location=args.device))
        print("Loaded agent from: ", args.resume_path)

    # collector
    # buffer has been gathered
    # train_collector = Collector[CollectStats](policy, train_envs, buffer, exploration_noise=True)
    test_collector = Collector[CollectStats](algorithm, test_envs)

    # logger
    t0 = datetime.datetime.now().strftime("%m%d_%H%M%S")
    log_file = f'seed_{args.seed}_{t0}-{args.task.replace("-", "_")}_bcq'
    log_path = os.path.join(args.logdir, args.task, "bcq", log_file)
    writer = SummaryWriter(log_path)
    writer.add_text("args", str(args))
    logger = TensorboardLogger(writer)

    def save_best_fn(policy: Algorithm) -> None:
        torch.save(policy.state_dict(), os.path.join(log_path, "policy.pth"))

    def stop_fn(mean_rewards: float) -> bool:
        return mean_rewards >= args.reward_threshold

    def watch() -> None:
        algorithm.load_state_dict(
            torch.load(os.path.join(log_path, "policy.pth"), map_location=torch.device("cpu")),
        )
        collector = Collector[CollectStats](algorithm, env)
        collector.collect(n_episode=1, render=1 / 35)

<<<<<<< HEAD
    # train
    result = algorithm.run_training(
        OfflineTrainerParams(
            buffer=buffer,
            test_collector=test_collector,
            max_epoch=args.epoch,
            step_per_epoch=args.step_per_epoch,
            episode_per_test=args.test_num,
            batch_size=args.batch_size,
            save_best_fn=save_best_fn,
            stop_fn=stop_fn,
            logger=logger,
            show_progress=args.show_progress,
        )
    )
    assert stop_fn(result.best_reward)
=======
    # trainer
    result = OfflineTrainer(
        policy=policy,
        buffer=buffer,
        test_collector=test_collector,
        max_epoch=args.epoch,
        step_per_epoch=args.step_per_epoch,
        episode_per_test=args.test_num,
        batch_size=args.batch_size,
        save_best_fn=save_best_fn,
        stop_fn=stop_fn,
        logger=logger,
        show_progress=args.show_progress,
    ).run()

    if enable_assertions:
        assert stop_fn(result.best_reward)


def test_bcq_determinism() -> None:
    main_fn = lambda args: test_bcq(args, enable_assertions=False)
    AlgorithmDeterminismTest("offline_bcq", main_fn, get_args(), is_offline=True).run()
>>>>>>> c05294fd
<|MERGE_RESOLUTION|>--- conflicted
+++ resolved
@@ -187,7 +187,6 @@
         collector = Collector[CollectStats](algorithm, env)
         collector.collect(n_episode=1, render=1 / 35)
 
-<<<<<<< HEAD
     # train
     result = algorithm.run_training(
         OfflineTrainerParams(
@@ -203,22 +202,6 @@
             show_progress=args.show_progress,
         )
     )
-    assert stop_fn(result.best_reward)
-=======
-    # trainer
-    result = OfflineTrainer(
-        policy=policy,
-        buffer=buffer,
-        test_collector=test_collector,
-        max_epoch=args.epoch,
-        step_per_epoch=args.step_per_epoch,
-        episode_per_test=args.test_num,
-        batch_size=args.batch_size,
-        save_best_fn=save_best_fn,
-        stop_fn=stop_fn,
-        logger=logger,
-        show_progress=args.show_progress,
-    ).run()
 
     if enable_assertions:
         assert stop_fn(result.best_reward)
@@ -226,5 +209,4 @@
 
 def test_bcq_determinism() -> None:
     main_fn = lambda args: test_bcq(args, enable_assertions=False)
-    AlgorithmDeterminismTest("offline_bcq", main_fn, get_args(), is_offline=True).run()
->>>>>>> c05294fd
+    AlgorithmDeterminismTest("offline_bcq", main_fn, get_args(), is_offline=True).run()