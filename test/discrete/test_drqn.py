--- conflicted
+++ resolved
@@ -17,6 +17,7 @@
 from tianshou.utils import TensorboardLogger
 from tianshou.utils.net.common import Recurrent
 from tianshou.utils.space_info import SpaceInfo
+from tianshou.utils.torch_utils import policy_within_training_step
 
 
 def get_args() -> argparse.Namespace:
@@ -100,21 +101,14 @@
         stack_num=args.stack_num,
         ignore_obs_next=True,
     )
-<<<<<<< HEAD
     train_collector = Collector[CollectStats](algorithm, train_envs, buffer, exploration_noise=True)
     # the stack_num is for RNN training: sample framestack obs
     test_collector = Collector[CollectStats](algorithm, test_envs, exploration_noise=True)
-=======
-    train_collector = Collector[CollectStats](policy, train_envs, buffer, exploration_noise=True)
-
-    # the stack_num is for RNN training: sample framestack obs
-    test_collector = Collector[CollectStats](policy, test_envs, exploration_noise=True)
 
     # initial data collection
-    policy.set_eps(args.eps_train)
->>>>>>> 0c385f98
-    train_collector.reset()
-    train_collector.collect(n_step=args.batch_size * args.training_num)
+    with policy_within_training_step(policy):
+        train_collector.reset()
+        train_collector.collect(n_step=args.batch_size * args.training_num)
 
     # log
     log_path = os.path.join(args.logdir, args.task, "drqn")
