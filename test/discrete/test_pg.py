import argparse
import os
from test.determinism_test import AlgorithmDeterminismTest

import gymnasium as gym
import numpy as np
import torch
from gymnasium.spaces import Box
from torch.utils.tensorboard import SummaryWriter

from tianshou.data import Collector, CollectStats, VectorReplayBuffer
from tianshou.env import DummyVectorEnv
from tianshou.policy import Reinforce
from tianshou.policy.base import Algorithm
from tianshou.policy.modelfree.pg import ActorPolicy
from tianshou.policy.optim import AdamOptimizerFactory
from tianshou.trainer.base import OnPolicyTrainerParams
from tianshou.utils import TensorboardLogger
from tianshou.utils.net.common import Net
from tianshou.utils.space_info import SpaceInfo


def get_args() -> argparse.Namespace:
    parser = argparse.ArgumentParser()
    parser.add_argument("--task", type=str, default="CartPole-v1")
    parser.add_argument("--reward-threshold", type=float, default=None)
    parser.add_argument("--seed", type=int, default=1)
    parser.add_argument("--buffer-size", type=int, default=20000)
    parser.add_argument("--lr", type=float, default=1e-3)
    parser.add_argument("--gamma", type=float, default=0.95)
    parser.add_argument("--epoch", type=int, default=10)
    parser.add_argument("--step-per-epoch", type=int, default=40000)
    parser.add_argument("--episode-per-collect", type=int, default=8)
    parser.add_argument("--repeat-per-collect", type=int, default=2)
    parser.add_argument("--batch-size", type=int, default=64)
    parser.add_argument("--hidden-sizes", type=int, nargs="*", default=[64, 64])
    parser.add_argument("--training-num", type=int, default=8)
    parser.add_argument("--test-num", type=int, default=100)
    parser.add_argument("--logdir", type=str, default="log")
    parser.add_argument("--render", type=float, default=0.0)
    parser.add_argument("--rew-norm", type=int, default=1)
    parser.add_argument(
        "--device",
        type=str,
        default="cuda" if torch.cuda.is_available() else "cpu",
    )
    return parser.parse_known_args()[0]


def test_pg(args: argparse.Namespace = get_args(), enable_assertions: bool = True) -> None:
    env = gym.make(args.task)
    space_info = SpaceInfo.from_env(env)
    args.state_shape = space_info.observation_info.obs_shape
    args.action_shape = space_info.action_info.action_shape
    if args.reward_threshold is None:
        default_reward_threshold = {"CartPole-v1": 195}
        args.reward_threshold = default_reward_threshold.get(
            args.task,
            env.spec.reward_threshold if env.spec else None,
        )
    train_envs = DummyVectorEnv([lambda: gym.make(args.task) for _ in range(args.training_num)])
    test_envs = DummyVectorEnv([lambda: gym.make(args.task) for _ in range(args.test_num)])

    # seed
    np.random.seed(args.seed)
    torch.manual_seed(args.seed)
    train_envs.seed(args.seed)
    test_envs.seed(args.seed)

    # model
    net = Net(
        state_shape=args.state_shape,
        action_shape=args.action_shape,
        hidden_sizes=args.hidden_sizes,
        softmax=True,
    ).to(args.device)
    optim = AdamOptimizerFactory(lr=args.lr)
    dist_fn = torch.distributions.Categorical
    policy = ActorPolicy(
        actor=net,
        dist_fn=dist_fn,
        action_space=env.action_space,
        action_scaling=isinstance(env.action_space, Box),
    )
    algorithm: Reinforce = Reinforce(
        policy=policy,
        optim=optim,
        discount_factor=args.gamma,
        reward_normalization=args.rew_norm,
    )
    for m in net.modules():
        if isinstance(m, torch.nn.Linear):
            # orthogonal initialization
            torch.nn.init.orthogonal_(m.weight, gain=np.sqrt(2))
            torch.nn.init.zeros_(m.bias)

    # collector
    train_collector = Collector[CollectStats](
        algorithm,
        train_envs,
        VectorReplayBuffer(args.buffer_size, len(train_envs)),
    )
    test_collector = Collector[CollectStats](algorithm, test_envs)

    # log
    log_path = os.path.join(args.logdir, args.task, "pg")
    writer = SummaryWriter(log_path)
    logger = TensorboardLogger(writer)

    def save_best_fn(algorithm: Algorithm) -> None:
        torch.save(algorithm.policy.state_dict(), os.path.join(log_path, "policy.pth"))

    def stop_fn(mean_rewards: float) -> bool:
        return mean_rewards >= args.reward_threshold

    # train
    training_config = OnPolicyTrainerParams(
        train_collector=train_collector,
        test_collector=test_collector,
        max_epoch=args.epoch,
        step_per_epoch=args.step_per_epoch,
        repeat_per_collect=args.repeat_per_collect,
        episode_per_test=args.test_num,
        batch_size=args.batch_size,
        episode_per_collect=args.episode_per_collect,
        step_per_collect=None,
        stop_fn=stop_fn,
        save_best_fn=save_best_fn,
        logger=logger,
<<<<<<< HEAD
        test_in_train=True,
    )
    result = algorithm.run_training(training_config)

    assert stop_fn(result.best_reward)
=======
    ).run()

    if enable_assertions:
        assert stop_fn(result.best_reward)


def test_pg_determinism() -> None:
    main_fn = lambda args: test_pg(args, enable_assertions=False)
    AlgorithmDeterminismTest("discrete_pg", main_fn, get_args()).run(update_snapshot=False)
>>>>>>> 4f17673a
<|MERGE_RESOLUTION|>--- conflicted
+++ resolved
@@ -127,14 +127,9 @@
         stop_fn=stop_fn,
         save_best_fn=save_best_fn,
         logger=logger,
-<<<<<<< HEAD
         test_in_train=True,
     )
     result = algorithm.run_training(training_config)
-
-    assert stop_fn(result.best_reward)
-=======
-    ).run()
 
     if enable_assertions:
         assert stop_fn(result.best_reward)
@@ -142,5 +137,4 @@
 
 def test_pg_determinism() -> None:
     main_fn = lambda args: test_pg(args, enable_assertions=False)
-    AlgorithmDeterminismTest("discrete_pg", main_fn, get_args()).run(update_snapshot=False)
->>>>>>> 4f17673a
+    AlgorithmDeterminismTest("discrete_pg", main_fn, get_args()).run(update_snapshot=False)