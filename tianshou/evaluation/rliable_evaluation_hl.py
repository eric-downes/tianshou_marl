--- conflicted
+++ resolved
@@ -101,12 +101,8 @@
             try:
                 # TODO: fix
                 logger_factory = Experiment.from_directory(entry.path).logger_factory
-<<<<<<< HEAD
-                logger_cls = type(logger_factory.create_logger(entry.path, entry.name, None))
-=======
                 # only retrieve logger class to prevent creating another tfevent file
                 logger_cls = logger_factory.get_logger_class()
->>>>>>> 9491c797
             # Usually this means from low-level API
             except FileNotFoundError:
                 log.info(
