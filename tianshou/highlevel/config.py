import multiprocessing
from dataclasses import dataclass

<<<<<<< HEAD
from tianshou.utils import logging
from tianshou.utils.string import ToStringMixin
=======
from sensai.util.string import ToStringMixin
>>>>>>> f5d2ae62

log = logging.getLogger(__name__)


@dataclass
class SamplingConfig(ToStringMixin):
    """Configuration of sampling, epochs, parallelization, buffers, collectors, and batching."""

    num_epochs: int = 100
    """
    the number of epochs to run training for. An epoch is the outermost iteration level and each
    epoch consists of a number of training steps and a test step, where each training step

      * collects environment steps/transitions (collection step), adding them to the (replay)
        buffer (see :attr:`step_per_collect`)
      * performs one or more gradient updates (see :attr:`update_per_step`),

    and the test step collects :attr:`num_episodes_per_test` test episodes in order to evaluate
    agent performance.

    The number of training steps in each epoch is indirectly determined by
    :attr:`step_per_epoch`: As many training steps will be performed as are required in
    order to reach :attr:`step_per_epoch` total steps in the training environments.
    Specifically, if the number of transitions collected per step is `c` (see
    :attr:`step_per_collect`) and :attr:`step_per_epoch` is set to `s`, then the number
    of training steps per epoch is `ceil(s / c)`.

    Therefore, if `num_epochs = e`, the total number of environment steps taken during training
    can be computed as `e * ceil(s / c) * c`.
    """

    step_per_epoch: int = 30000
    """
    the total number of environment steps to be made per epoch. See :attr:`num_epochs` for
    an explanation of epoch semantics.
    """

    batch_size: int | None = 64
    """for off-policy algorithms, this is the number of environment steps/transitions to sample
    from the buffer for a gradient update; for on-policy algorithms, its use is algorithm-specific.
    On-policy algorithms use the full buffer that was collected in the preceding collection step
    but they may use this parameter to perform the gradient update using mini-batches of this size
    (causing the gradient to be less accurate, a form of regularization).

    ``batch_size=None`` means that the full buffer is used for the gradient update. This doesn't
    make much sense for off-policy algorithms and is not recommended then. For on-policy or offline algorithms,
    this means that the full buffer is used for the gradient update (no mini-batching), and
    may make sense in some cases.
    """

    num_train_envs: int = -1
    """the number of training environments to use. If set to -1, use number of CPUs/threads."""

    train_seed: int = 42
    """the seed to use for the training environments."""

    num_test_envs: int = 1
    """the number of test environments to use"""

    num_test_episodes: int = 1
    """the total number of episodes to collect in each test step (across all test environments).
    """

    buffer_size: int = 4096
    """the total size of the sample/replay buffer, in which environment steps (transitions) are
    stored"""

    step_per_collect: int | None = 2048
    """
    the number of environment steps/transitions to collect in each collection step before the
    network update within each training step.

    This is mutually exclusive with :attr:`episode_per_collect`, and one of the two must be set.

    Note that the exact number can be reached only if this is a multiple of the number of
    training environments being used, as each training environment will produce the same
    (non-zero) number of transitions.
    Specifically, if this is set to `n` and `m` training environments are used, then the total
    number of transitions collected per collection step is `ceil(n / m) * m =: c`.

    See :attr:`num_epochs` for information on the total number of environment steps being
    collected during training.
    """

    episode_per_collect: int | None = None
    """
    the number of episodes to collect in each collection step before the network update within
    each training step. If this is set, the number of environment steps collected in each
    collection step is the sum of the lengths of the episodes collected.

    This is mutually exclusive with :attr:`step_per_collect`, and one of the two must be set.
    """

    repeat_per_collect: int | None = 1
    """
    controls, within one gradient update step of an on-policy algorithm, the number of times an
    actual gradient update is applied using the full collected dataset, i.e. if the parameter is
    5, then the collected data shall be used five times to update the policy within the same
    training step.

    The parameter is ignored and may be set to None for off-policy and offline algorithms.
    """

    update_per_step: float = 1.0
    """
    for off-policy algorithms only: the number of gradient steps to perform per sample
    collected (see :attr:`step_per_collect`).
    Specifically, if this is set to `u` and the number of samples collected in the preceding
    collection step is `n`, then `round(u * n)` gradient steps will be performed.

    Note that for on-policy algorithms, only a single gradient update is usually performed,
    because thereafter, the samples no longer reflect the behavior of the updated policy.
    To change the number of gradient updates for an on-policy algorithm, use parameter
    :attr:`repeat_per_collect` instead.
    """

    start_timesteps: int = 0
    """
    the number of environment steps to collect before the actual training loop begins
    """

    start_timesteps_random: bool = False
    """
    whether to use a random policy (instead of the initial or restored policy to be trained)
    when collecting the initial :attr:`start_timesteps` environment steps before training
    """

    replay_buffer_ignore_obs_next: bool = False
    """whether to ignore the `obs_next` field in the collected samples when storing them in the
    buffer and instead use the one-in-the-future of `obs` as the next observation.
    This can be useful for very large observations, like for Atari, in order to save RAM.

    However, setting this to True **may introduce an error** at the last steps of episodes! Should
    only be used in exceptional cases and only when you know what you are doing.
    Currently only used in Atari examples and may be removed in the future!
    """

    replay_buffer_save_only_last_obs: bool = False
    """if True, for the case where the environment outputs stacked frames (e.g. because it
    is using a `FrameStack` wrapper), save only the most recent frame so as not to duplicate
    observations in buffer memory. Specifically, if the environment outputs observations `obs` with
    shape (N, ...), only obs[-1] of shape (...) will be stored.
    Frame stacking with a fixed number of frames can then be recreated at the buffer level by setting
    :attr:`replay_buffer_stack_num`.

    Note: Currently only used in Atari examples and may be removed in the future!
    """

    replay_buffer_stack_num: int = 1
    """
    the number of consecutive environment observations to stack and use as the observation input
    to the agent for each time step. Setting this to a value greater than 1 can help agents learn
    temporal aspects (e.g. velocities of moving objects for which only positions are observed).

    Note: it is recommended to do this stacking on the environment level by using something like
    gymnasium's `FrameStack` instead. Setting this to larger than one in conjunction
    with :attr:`replay_buffer_save_only_last_obs` means that
    stacking will be recreated at the buffer level, which is more memory-efficient.

    Currently only used in Atari examples and may be removed in the future!
    """

    @property
    def test_seed(self) -> int:
        return self.train_seed + self.num_train_envs

    def __post_init__(self) -> None:
        if self.num_train_envs == -1:
            self.num_train_envs = multiprocessing.cpu_count()

        if self.num_test_episodes == 0 and self.num_test_envs != 0:
            log.warning(
                f"Number of test episodes is set to 0, "
                f"but number of test environments is ({self.num_test_envs}). "
                f"This can cause unnecessary memory usage.",
            )

        if self.num_test_episodes != 0 and self.num_test_episodes % self.num_test_envs != 0:
            log.warning(
                f"Number of test episodes ({self.num_test_episodes} "
                f"is not divisible by the number of test environments ({self.num_test_envs}). "
                f"This can cause unnecessary memory usage, it is recommended to adjust this.",
            )

        assert (
            sum([self.step_per_collect is not None, self.episode_per_collect is not None]) == 1
        ), ("Only one of `step_per_collect` and `episode_per_collect` can be set.",)<|MERGE_RESOLUTION|>--- conflicted
+++ resolved
@@ -1,12 +1,8 @@
+import logging
 import multiprocessing
 from dataclasses import dataclass
 
-<<<<<<< HEAD
-from tianshou.utils import logging
-from tianshou.utils.string import ToStringMixin
-=======
 from sensai.util.string import ToStringMixin
->>>>>>> f5d2ae62
 
 log = logging.getLogger(__name__)
 
